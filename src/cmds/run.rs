--- conflicted
+++ resolved
@@ -55,15 +55,8 @@
     --db-dir=DIR           Set the directory holding the SQLite3 index database.
                            This is typically on a flash device.
                            [default: /var/lib/moonfire-nvr/db]
-<<<<<<< HEAD
-    --ui-dir=DIR           Set the directory with the user interface files (.html, .js, etc).
-=======
-    --sample-file-dir=DIR  Set the directory holding video data.
-                           This is typically on a hard drive.
-                           [default: /var/lib/moonfire-nvr/sample]
     --ui-dir=DIR           Set the directory with the user interface files
                            (.html, .js, etc).
->>>>>>> 320374c6
                            [default: /usr/local/lib/moonfire-nvr/ui]
     --http-addr=ADDR       Set the bind address for the unencrypted HTTP server.
                            [default: 0.0.0.0:8080]
@@ -115,7 +108,6 @@
     let db = Arc::new(db::Database::new(clocks.clone(), conn, !args.flag_read_only).unwrap());
     info!("Database is loaded.");
 
-<<<<<<< HEAD
     {
         let mut l = db.lock();
         let dirs_to_open: Vec<_> =
@@ -124,11 +116,8 @@
     }
     info!("Directories are opened.");
 
-    let s = web::Service::new(db.clone(), Some(&args.flag_ui_dir), resolve_zone())?;
-=======
-    let s = web::Service::new(db.clone(), dir.clone(), Some(&args.flag_ui_dir),
-                              args.flag_allow_origin, resolve_zone())?;
->>>>>>> 320374c6
+    let s = web::Service::new(db.clone(), Some(&args.flag_ui_dir), args.flag_allow_origin,
+                              resolve_zone())?;
 
     // Start a streamer for each stream.
     let shutdown_streamers = Arc::new(AtomicBool::new(false));
